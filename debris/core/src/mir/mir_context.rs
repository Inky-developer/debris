use std::fmt;

use crate::compile_context::CompilationId;
use crate::mir::mir_nodes::MirNode;
use crate::mir::namespace::MirLocalNamespace;

use super::mir_builder::MirSingletons;
use super::mir_object::MirObjectId;

pub struct MirContext {
    pub id: MirContextId,
    /// The parent context of this context
    pub super_context_id: Option<MirContextId>,
    /// Whether this context is part of another context but was split due to control flow
    pub is_chained: bool,
    pub nodes: Vec<MirNode>,
    pub kind: MirContextKind,
    pub return_values_id: ReturnValuesDataId,
    pub return_context: ReturnContext,
    pub local_namespace: MirLocalNamespace,
}

impl MirContext {
    pub fn new(
        id: MirContextId,
        super_context_id: Option<MirContextId>,
        is_chained: bool,
        kind: MirContextKind,
        return_values_id: ReturnValuesDataId,
        return_context: ReturnContext,
    ) -> Self {
        MirContext {
            id,
            super_context_id,
            is_chained,
            nodes: Default::default(),
            kind,
            return_values_id,
            return_context,
            local_namespace: Default::default(),
        }
    }
}

impl MirContext {
    pub fn return_values<'a>(&self, arena: &'a ReturnValuesArena) -> &'a ReturnValuesData {
        arena.get(self.return_values_id)
    }

    pub fn return_values_mut<'a>(
        &self,
        arena: &'a mut ReturnValuesArena,
    ) -> &'a mut ReturnValuesData {
        arena.get_mut(self.return_values_id)
    }
}

impl fmt::Debug for MirContext {
    fn fmt(&self, f: &mut fmt::Formatter<'_>) -> fmt::Result {
        writeln!(f, "Context {:?}:", self.id,)?;

        for node in &self.nodes {
            writeln!(f, "{:?}", node)?;
        }

        match self.return_context {
            ReturnContext::Specific(context_id) => writeln!(f, "Next Context: {:?}", context_id),
<<<<<<< HEAD
            ReturnContext::ManuallyHandled(info_context_id) => {
                writeln!(f, "Return (Default is {:?})", info_context_id)
            }
            ReturnContext::Pass => writeln!(f, "Return"),
=======
            ReturnContext::ManuallyHandled(info_context_id) => writeln!(f, "Return (Default is {:?})", info_context_id),
            ReturnContext::Pass => writeln!(f, "Return")
>>>>>>> 5b39affc
        }?;

        writeln!(f)
    }
}

#[derive(Debug, Clone, Copy, PartialEq, Eq)]
pub enum MirContextKind {
    Block,
    Module,
    Function,
    Loop,
}

impl MirContextKind {
    pub fn default_return_value(&self, singletons: &MirSingletons) -> MirObjectId {
        match self {
            MirContextKind::Block | MirContextKind::Function | MirContextKind::Module => singletons.null,
            MirContextKind::Loop => singletons.never,
        }
    }
}

#[derive(Debug, Clone, Copy, Hash, PartialEq, Eq)]
pub struct ReturnValuesDataId(usize);

#[derive(Debug, Default)]
pub struct ReturnValuesArena {
    return_values: Vec<ReturnValuesData>,
}

impl ReturnValuesArena {
    pub fn add(&mut self, return_values_data: ReturnValuesData) -> ReturnValuesDataId {
        self.return_values.push(return_values_data);
        ReturnValuesDataId(self.return_values.len() - 1)
    }

    pub fn get(&self, id: ReturnValuesDataId) -> &ReturnValuesData {
        &self.return_values[id.0]
    }

    pub fn get_mut(&mut self, id: ReturnValuesDataId) -> &mut ReturnValuesData {
        &mut self.return_values[id.0]
    }
}

/// Stores returns values a given context can return
/// Multiple contexts can share the same return values data
#[derive(Debug)]
pub struct ReturnValuesData {
    pub default_return: MirObjectId,
    pub explicite_return: Option<MirObjectId>,
    pub unconditionally_returned: bool,
}

impl ReturnValuesData {
    pub fn new(default_return: MirObjectId) -> Self {
        ReturnValuesData {
            default_return,
            explicite_return: None,
            unconditionally_returned: false,
        }
    }

    /// Returns the id of the return value
    /// This should be the first return value in a function
    pub fn return_value(&self) -> MirObjectId {
        self.explicite_return.unwrap_or(self.default_return)
    }
}

#[derive(Clone, Copy, Eq, PartialEq, Ord, PartialOrd, Hash)]
pub struct MirContextId {
    pub(super) compilation_id: CompilationId,
    pub(super) id: u32,
}

impl fmt::Debug for MirContextId {
    fn fmt(&self, f: &mut fmt::Formatter<'_>) -> fmt::Result {
        write!(f, "{}.{}", self.compilation_id.0, self.id)
    }
}

/// Specifies where to jump to when all commands of a context are run
#[derive(Debug, Clone, Copy)]
pub enum ReturnContext {
    /// Don't jump anywhere, just return to the caller
    Pass,
    /// Don't jump anywhere, because the jump was handled manually.
    /// This is used to store some information about the target return context.
    ManuallyHandled(MirContextId),
    /// Jump to a specific context
    Specific(MirContextId),
}

impl ReturnContext {
    pub fn set_handled_manually(&mut self) {
        if let ReturnContext::Specific(id) = self {
            *self = ReturnContext::ManuallyHandled(*id);
        }
    }
}<|MERGE_RESOLUTION|>--- conflicted
+++ resolved
@@ -65,15 +65,10 @@
 
         match self.return_context {
             ReturnContext::Specific(context_id) => writeln!(f, "Next Context: {:?}", context_id),
-<<<<<<< HEAD
             ReturnContext::ManuallyHandled(info_context_id) => {
                 writeln!(f, "Return (Default is {:?})", info_context_id)
             }
             ReturnContext::Pass => writeln!(f, "Return"),
-=======
-            ReturnContext::ManuallyHandled(info_context_id) => writeln!(f, "Return (Default is {:?})", info_context_id),
-            ReturnContext::Pass => writeln!(f, "Return")
->>>>>>> 5b39affc
         }?;
 
         writeln!(f)
@@ -91,7 +86,9 @@
 impl MirContextKind {
     pub fn default_return_value(&self, singletons: &MirSingletons) -> MirObjectId {
         match self {
-            MirContextKind::Block | MirContextKind::Function | MirContextKind::Module => singletons.null,
+            MirContextKind::Block | MirContextKind::Function | MirContextKind::Module => {
+                singletons.null
+            }
             MirContextKind::Loop => singletons.never,
         }
     }
