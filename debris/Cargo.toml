--- conflicted
+++ resolved
@@ -18,7 +18,6 @@
 
 [features]
 default = ["colored_errors"]
-<<<<<<< HEAD
 colored_errors = ["debris-error/colored_errors"]
 test_vanilla_server = []
 
@@ -30,21 +29,8 @@
 debris-mir = { path = "mir" }
 debris-llir = { path = "llir" }
 debris-std = { path = "std" }
-vfs = { path = "vfs" }
 datapack_common = { git = "https://github.com/SuperTails/datapack_common.git" }
 
-=======
-colored_errors = ["debris-core/colored_errors"]
-test_vanilla_server = []
-
-[dependencies]
-debris-backends = {path = "backends"}
-debris-common = {path = "common"}
-debris-core = {path = "core"}
-debris-derive = {path = "derive"}
-debris-std = {path = "std"}
-datapack_common = { git = "https://github.com/SuperTails/datapack_common.git" }
->>>>>>> def79cb4
 
 [dev-dependencies]
 mc_utils = { git = "https://github.com/Inky-developer/mc_utils" }
